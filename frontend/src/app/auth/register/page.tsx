--- conflicted
+++ resolved
@@ -35,17 +35,12 @@
       }
 
       router.push('/login');
-<<<<<<< HEAD
-    } catch (err: any) {
-      setError(err.message);
-=======
     } catch (error) {
       if (error instanceof Error) {
         setError(error.message);
       } else {
         setError('An unexpected error occurred');
       }
->>>>>>> 4ffbd287
     }
   };
 
