"use client";

import { useParams, useRouter } from "next/navigation";
import { useState, useEffect } from "react";

interface Paper {
  _id: string;
  title: string;
  description: string;
  duration?: number;
  totalMarks?: number;
  tags?: string[];
  testCategory?: string;
}

interface PaginationData {
  currentPage: number;
  totalPages: number;
  totalDocs: number;
  hasNextPage: boolean;
}

const MockTests = () => {
  const { examType } = useParams() as { examType: string };
  const router = useRouter();
  const [papers, setPapers] = useState<Paper[]>([]);
  const [loading, setLoading] = useState<boolean>(true);
  const [loadingMore, setLoadingMore] = useState<boolean>(false);
  const [error, setError] = useState<string | null>(null);
  const [pagination, setPagination] = useState<PaginationData | null>(null);
  const [currentPage, setCurrentPage] = useState<number>(1);
  const testsPerPage = 10;

  // Map URL param to backend examType value
  const getExamTypeParam = (urlExamType: string) => {
    const mapping: Record<string, string> = {
      'cuet': 'cuet',
      'jee-mains': 'jee_main',
      'jee-advanced': 'jee_adv'
    };
    return mapping[urlExamType] || urlExamType;
  };

  const fetchPapers = async (page: number, isLoadMore = false) => {
      try {
      if (isLoadMore) {
        setLoadingMore(true);
      } else {
        setLoading(true);
      }
      
        // Get the correct examType value for the API
        const apiExamType = getExamTypeParam(examType);
        
      // Fetch specifically mock tests for the current exam type with pagination
      const apiUrl = `${process.env.NEXT_PUBLIC_API_URL}/tests?testCategory=Platform&platformTestType=Mock&examType=${apiExamType}&page=${page}&limit=${testsPerPage}`;
        console.log('Fetching from URL:', apiUrl);
        
        const res = await fetch(apiUrl, {
          credentials: 'include',
          headers: {
            'Content-Type' : 'application/json'
          }
        });
        console.log('Response:', res);
        if (!res.ok) {
          throw new Error(`Failed to fetch ${examType} mock tests`);
        }
        
        const responseData = await res.json();
        console.log('API Response:', responseData);
        
        // The API response structure has tests in responseData.data.docs
        if (responseData.success && responseData.data && responseData.data.docs) {
          console.log('Parsed Mock Tests:', responseData.data.docs);
        
        // If loading more, append to existing papers
        if (isLoadMore) {
          setPapers(prevPapers => [...prevPapers, ...responseData.data.docs]);
        } else {
          setPapers(responseData.data.docs);
        }
        
        // Set pagination data
        setPagination({
          currentPage: responseData.data.page,
          totalPages: responseData.data.totalPages,
          totalDocs: responseData.data.totalDocs,
          hasNextPage: responseData.data.hasNextPage
        });
        } else {
          console.log('No data found in response');
        if (!isLoadMore) {
          setPapers([]);
        }
        }
      } catch (err: unknown) {
        console.error(err);
        if (err instanceof Error) {
          setError(err.message);
        } else {
          setError(`Error fetching ${examType} mock tests.`);
        }
      } finally {
      if (isLoadMore) {
        setLoadingMore(false);
      } else {
        setLoading(false);
      }
      }
    };

  useEffect(() => {
    // Reset page to 1 when exam type changes
    setCurrentPage(1);
    fetchPapers(1);
  }, [examType]);

  const loadMoreTests = () => {
    const nextPage = currentPage + 1;
    setCurrentPage(nextPage);
    fetchPapers(nextPage, true);
  };

  // Format exam type for display
  const formatExamType = (type: string) => {
    const formats: Record<string, string> = {
      'cuet': 'CUET',
      'jee-mains': 'JEE Mains',
      'jee-advanced': 'JEE Advanced'
    };
    return formats[type] || type;
  };

  if (loading) return (
    <div className="container mx-auto p-6 text-center min-h-[70vh] flex items-center justify-center">
      <p className="text-xl">Loading {formatExamType(examType)} mock tests...</p>
    </div>
  );
  
  if (error) return (
    <div className="container mx-auto p-6 text-center min-h-[70vh] flex items-center justify-center">
      <p className="text-red-500">{error}</p>
    </div>
  );

  return (
    <div className="container mx-auto p-6 min-h-[70vh] mb-24">
      <h1 className="text-3xl font-bold mb-10">{formatExamType(examType)} Mock Tests</h1>
      {papers && papers.length > 0 ? (
        <>
        <div className="grid grid-cols-1 md:grid-cols-2 gap-8">
          {papers.map((paper) => (
            <div
              key={paper._id}
              className="bg-white p-8 rounded-lg shadow-md cursor-pointer hover:shadow-xl transition-shadow duration-300 border border-gray-100 min-h-[300px] flex flex-col justify-between"
            >
              <div>
                <h2 className="text-2xl font-semibold text-primary mb-3">{paper.title}</h2>
                <p className="text-gray-700 mb-6">{paper.description}</p>
                
                <div className="flex flex-wrap gap-3 mt-6">
                  {paper.duration && (
                    <span className="inline-flex items-center px-3 py-1.5 rounded-full text-sm bg-green-50 text-green-700">
                      <svg xmlns="http://www.w3.org/2000/svg" className="h-4 w-4 mr-1" fill="none" viewBox="0 0 24 24" stroke="currentColor">
                        <path strokeLinecap="round" strokeLinejoin="round" strokeWidth={2} d="M12 8v4l3 3m6-3a9 9 0 11-18 0 9 9 0 0118 0z" />
                      </svg>
                      {paper.duration} mins
                    </span>
                  )}
                  {paper.totalMarks && (
                    <span className="inline-flex items-center px-3 py-1.5 rounded-full text-sm bg-green-50 text-green-700">
                      <svg xmlns="http://www.w3.org/2000/svg" className="h-4 w-4 mr-1" fill="none" viewBox="0 0 24 24" stroke="currentColor">
                        <path strokeLinecap="round" strokeLinejoin="round" strokeWidth={2} d="M9 12l2 2 4-4m6 2a9 9 0 11-18 0 9 9 0 0118 0z" />
                      </svg>
                      {paper.totalMarks} marks
                    </span>
                  )}
                  {paper.testCategory && (
<<<<<<< HEAD
                    <span className="inline-flex items-center px-3 py-1.5 rounded-full text-sm bg-green-50 text-green-700">
=======
                    <span className="inline-flex items-center px-3 py-1.5 rounded-full text-sm bg-emerald-50 text-emerald-700">
>>>>>>> c4d784c1
                      <svg xmlns="http://www.w3.org/2000/svg" className="h-4 w-4 mr-1" fill="none" viewBox="0 0 24 24" stroke="currentColor">
                        <path strokeLinecap="round" strokeLinejoin="round" strokeWidth={2} d="M19 11H5m14 0a2 2 0 012 2v6a2 2 0 01-2 2H5a2 2 0 01-2-2v-6a2 2 0 012-2m14 0V9a2 2 0 00-2-2M5 11V9a2 2 0 012-2m0 0V5a2 2 0 012-2h6a2 2 0 012 2v2M7 7h10" />
                      </svg>
                      {paper.testCategory}
                    </span>
                  )}
                  {paper.tags && paper.tags.length > 0 && (
                    <span className="inline-flex items-center px-3 py-1.5 rounded-full text-sm bg-yellow-50 text-yellow-700">
                      <svg xmlns="http://www.w3.org/2000/svg" className="h-4 w-4 mr-1" fill="none" viewBox="0 0 24 24" stroke="currentColor">
                        <path strokeLinecap="round" strokeLinejoin="round" strokeWidth={2} d="M7 7h.01M7 3h5c.512 0 1.024.195 1.414.586l7 7a2 2 0 010 2.828l-7 7a2 2 0 01-2.828 0l-7-7A1.994 1.994 0 013 12V7a4 4 0 014-4z" />
                      </svg>
                      {paper.tags.join(', ')}
                    </span>
                  )}
                </div>
              </div>
              
              <div className="mt-8 flex justify-end" onClick={() => router.push(`/exam/${examType}/mock-test/${paper._id}`)}>
                <button className="px-6 py-2.5 bg-primary text-white rounded-md hover:bg-primary-dark transition-colors text-base font-medium">
                  Start Test
                </button>
              </div>
            </div>
          ))}
        </div>
          
          {pagination && pagination.hasNextPage && (
            <div className="mt-12 flex justify-center">
              <button 
                onClick={loadMoreTests}
                disabled={loadingMore}
                className="px-8 py-3 bg-primary text-white rounded-md hover:bg-primary-dark transition-colors text-base font-medium flex items-center"
              >
                {loadingMore ? (
                  <>
                    <svg className="animate-spin -ml-1 mr-3 h-5 w-5 text-white" xmlns="http://www.w3.org/2000/svg" fill="none" viewBox="0 0 24 24">
                      <circle className="opacity-25" cx="12" cy="12" r="10" stroke="currentColor" strokeWidth="4"></circle>
                      <path className="opacity-75" fill="currentColor" d="M4 12a8 8 0 018-8V0C5.373 0 0 5.373 0 12h4zm2 5.291A7.962 7.962 0 014 12H0c0 3.042 1.135 5.824 3 7.938l3-2.647z"></path>
                    </svg>
                    Loading...
                  </>
                ) : (
                  'Load More Tests'
                )}
              </button>
            </div>
          )}
          
          {pagination && (
            <div className="mt-6 text-center text-sm text-gray-500">
              Showing {papers.length} of {pagination.totalDocs} tests
            </div>
          )}
        </>
      ) : (
        <div className="text-center py-24 bg-white rounded-lg shadow-sm border border-gray-100 mb-16">
          <svg xmlns="http://www.w3.org/2000/svg" className="h-16 w-16 mx-auto text-gray-400 mb-6" fill="none" viewBox="0 0 24 24" stroke="currentColor">
            <path strokeLinecap="round" strokeLinejoin="round" strokeWidth={1} d="M9 12h6m-6 4h6m2 5H7a2 2 0 01-2-2V5a2 2 0 012-2h5.586a1 1 0 01.707.293l5.414 5.414a1 1 0 01.293.707V19a2 2 0 01-2 2z" />
          </svg>
          <p className="text-xl font-medium text-gray-600">No {formatExamType(examType)} mock tests available at this time.</p>
          <p className="mt-2 text-gray-500">Please check back later for updates.</p>
        </div>
      )}
    </div>
  );
};

export default MockTests;<|MERGE_RESOLUTION|>--- conflicted
+++ resolved
@@ -177,11 +177,9 @@
                     </span>
                   )}
                   {paper.testCategory && (
-<<<<<<< HEAD
                     <span className="inline-flex items-center px-3 py-1.5 rounded-full text-sm bg-green-50 text-green-700">
-=======
-                    <span className="inline-flex items-center px-3 py-1.5 rounded-full text-sm bg-emerald-50 text-emerald-700">
->>>>>>> c4d784c1
+<!--                     <span className="inline-flex items-center px-3 py-1.5 rounded-full text-sm bg-emerald-50 text-emerald-700"> -->
+
                       <svg xmlns="http://www.w3.org/2000/svg" className="h-4 w-4 mr-1" fill="none" viewBox="0 0 24 24" stroke="currentColor">
                         <path strokeLinecap="round" strokeLinejoin="round" strokeWidth={2} d="M19 11H5m14 0a2 2 0 012 2v6a2 2 0 01-2 2H5a2 2 0 01-2-2v-6a2 2 0 012-2m14 0V9a2 2 0 00-2-2M5 11V9a2 2 0 012-2m0 0V5a2 2 0 012-2h6a2 2 0 012 2v2M7 7h10" />
                       </svg>
