"use client";

import { useState, useEffect } from "react";
import { useRouter } from "next/navigation";

interface Question {
  _id: string;
  question: string;
  options: string[];
  correctOption: number;
  examType: string;
  subject: string;
  sectionPhysics: string;
  sectionChemistry: string;
  sectionMathematics: string;
  difficulty: string;
  year: string;
}

export default function CreateTestPage() {
  // Question list and selection
  const [questions, setQuestions] = useState<Question[]>([]);
  const [filteredQuestions, setFilteredQuestions] = useState<Question[]>([]);
  const [selectedQuestions, setSelectedQuestions] = useState<string[]>([]);

  // Test metadata (design changes: renamed fields)
  const [title, setTitle] = useState("");
  const [examType, setExamType] = useState("");
  const [year, setYear] = useState("");
  const [subject, setSubject] = useState("");
  const [difficulty, setDifficulty] = useState("");
  const [shift, setShift] = useState("");

  // Filters for selecting questions
  const [filterExamType, setFilterExamType] = useState("");
  const [filterYear, setFilterYear] = useState("");
  const [filterSubject, setFilterSubject] = useState("");
  const [filterDifficulty, setFilterDifficulty] = useState("");
  const [searchTerm, setSearchTerm] = useState("");

  const [loading, setLoading] = useState(false);
  const router = useRouter();

  // Options for filtering (extracted from the questions data)
  const [availableSubjects, setAvailableSubjects] = useState<string[]>([]);
<<<<<<< HEAD
  const [availableYears, setAvailableYears] = useState<string[]>([]);
=======
  // Removed availableYears as it is not used
>>>>>>> 7f34d544

  // Fetch questions on mount
  useEffect(() => {
    async function loadQuestions() {
      try {
        const res = await fetch(`${process.env.NEXT_PUBLIC_API_URL}/questions/get`, {
          method: "GET",
          credentials: "include",
          headers: { "Content-Type": "application/json" },
        });

        if (!res.ok) {
          throw new Error("Failed to fetch questions");
        }

        const data = await res.json();
        const allQuestions = data.data || [];

        setQuestions(allQuestions);
        setFilteredQuestions(allQuestions);

        // Extract unique subjects (in lowercase)
        const uniqueSubjects = (Array.from(
          new Set(
            allQuestions.map((q: Question) =>
              typeof q.subject === "string" ? q.subject.toLowerCase() : ""
            )
          )
<<<<<<< HEAD
        );
        const uniqueYears = Array.from(
          new Set(allQuestions.map((q: Question) => q.year))
        ).filter(Boolean);

        setAvailableSubjects(uniqueSubjects);
        setAvailableYears(uniqueYears);
=======
        ).filter(Boolean)) as string[];

        setAvailableSubjects(uniqueSubjects);
>>>>>>> 7f34d544
      } catch (error) {
        console.error("Error fetching questions:", error);
      }
    }
    loadQuestions();
  }, []);

  // Filter questions based on selected criteria
  useEffect(() => {
    let filtered = questions;

    if (filterExamType) {
      filtered = filtered.filter((q) => q.examType === filterExamType);
    }
    if (filterYear) {
      filtered = filtered.filter((q) => q.year === filterYear);
    }
    if (filterSubject) {
      filtered = filtered.filter(
        (q) => q.subject.toLowerCase() === filterSubject.toLowerCase()
      );
    }
    if (filterDifficulty) {
      filtered = filtered.filter((q) => q.difficulty === filterDifficulty);
    }
    if (searchTerm.trim()) {
      filtered = questions.filter((q) =>
        q.question.toLowerCase().includes(searchTerm.toLowerCase())
      );
    }

    setFilteredQuestions(filtered);
  }, [filterExamType, filterYear, filterSubject, filterDifficulty, searchTerm, questions]);

  // Create test handler
  const handleCreateTest = async () => {
    if (
      !title ||
      !examType ||
      !year ||
      !shift ||
      !subject ||
      !difficulty ||
      selectedQuestions.length === 0
    ) {
      alert("Please fill in all fields and select at least one question.");
      return;
    }

    setLoading(true);
    try {
      const testData = {
        examType,
        year,
        title,
        shift,
        subject,
        difficulty,
        questions: selectedQuestions,
      };

      const response = await fetch(`${process.env.NEXT_PUBLIC_API_URL}/tests/create`, {
        method: "POST",
        headers: { "Content-Type": "application/json" },
        body: JSON.stringify(testData),
      });

      const result = await response.json();
      if (response.ok) {
        alert("Test series created successfully!");
        router.push("/admin/tests");
      } else {
        alert(result.message || "Error creating test series");
      }
    } catch (error) {
      console.error("Error creating test series:", error);
      alert("Error creating test series");
    }
    setLoading(false);
  };

  // Toggle question selection
  const handleQuestionSelect = (questionId: string) => {
    setSelectedQuestions((prev) =>
      prev.includes(questionId)
        ? prev.filter((id) => id !== questionId)
        : [...prev, questionId]
    );
  };

  return (
    <div className="container mx-auto p-6">
      <h1 className="text-3xl font-bold text-center mb-6">Create Test Series</h1>

      <form className="space-y-6">
        {/* Test Metadata Section */}
        <div className="grid grid-cols-1 md:grid-cols-2 gap-4">
          <div>
            <label className="block font-semibold">Title</label>
            <input
              type="text"
              className="w-full p-2 border rounded"
              value={title}
              onChange={(e) => setTitle(e.target.value)}
              required
            />
          </div>
          <div>
            <label className="block font-semibold">Exam Type</label>
            <select
              className="w-full p-2 border rounded"
              value={examType}
              onChange={(e) => setExamType(e.target.value)}
              required
            >
              <option value="">Select Exam Type</option>
              <option value="jee-mains">JEE Mains</option>
              <option value="jee-advanced">JEE Advanced</option>
              <option value="cuet">CUET</option>
            </select>
          </div>
          <div>
            <label className="block font-semibold">Year</label>
            <input
              type="number"
              className="w-full p-2 border rounded"
              value={year}
              onChange={(e) => setYear(e.target.value)}
              required
            />
          </div>
          <div>
            <label className="block font-semibold">Shift</label>
            <select
              className="w-full p-2 border rounded"
              value={shift}
              onChange={(e) => setShift(e.target.value)}
              required
            >
              <option value="">Select Shift</option>
              <option value="Morning">Morning</option>
              <option value="Afternoon">Afternoon</option>
              <option value="Evening">Evening</option>
            </select>
          </div>
          <div>
            <label className="block font-semibold">Subject</label>
            <input
              type="text"
              className="w-full p-2 border rounded"
              value={subject}
              onChange={(e) => setSubject(e.target.value)}
              required
            />
          </div>
          <div>
            <label className="block font-semibold">Difficulty</label>
            <select
              className="w-full p-2 border rounded"
              value={difficulty}
              onChange={(e) => setDifficulty(e.target.value)}
              required
            >
              <option value="">Select Difficulty</option>
              <option value="Easy">Easy</option>
              <option value="Medium">Medium</option>
              <option value="Hard">Hard</option>
            </select>
          </div>
        </div>

        {/* Filters for Questions */}
        <div className="grid grid-cols-2 md:grid-cols-4 gap-4">
          <select
            className="p-2 border rounded"
            value={filterSubject}
            onChange={(e) => setFilterSubject(e.target.value)}
          >
            <option value="">Filter by Subject</option>
            {availableSubjects.map((subj) => (
              <option key={subj} value={subj}>
                {subj}
              </option>
            ))}
          </select>

          <select
            className="p-2 border rounded"
            value={filterDifficulty}
            onChange={(e) => setFilterDifficulty(e.target.value)}
          >
            <option value="">Filter by Difficulty</option>
            <option value="Easy">Easy</option>
            <option value="Medium">Medium</option>
            <option value="Hard">Hard</option>
          </select>

          <input
            type="text"
            className="p-2 border rounded"
            placeholder="Search Questions..."
            value={searchTerm}
            onChange={(e) => setSearchTerm(e.target.value)}
          />

          <select
            className="p-2 border rounded"
            value={filterExamType}
            onChange={(e) => setFilterExamType(e.target.value)}
          >
            <option value="">Filter by Exam Type</option>
            <option value="jee-mains">JEE Mains</option>
            <option value="jee-advanced">JEE Advanced</option>
            <option value="cuet">CUET</option>
          </select>

          <input
            type="text"
            className="p-2 border rounded"
            placeholder="Filter by Year"
            value={filterYear}
            onChange={(e) => setFilterYear(e.target.value)}
          />
        </div>

        {/* Question Selection */}
        <h2 className="text-xl mt-6 font-semibold">
          Select Questions ({selectedQuestions.length} selected)
        </h2>
        <div className="border p-4 max-h-96 overflow-y-auto">
          {filteredQuestions.length === 0 ? (
            <p className="text-gray-600">No questions available.</p>
          ) : (
            <ul className="grid grid-cols-1 md:grid-cols-2 gap-4">
              {filteredQuestions.map((question) => (
                <li key={question._id} className="border p-3 rounded-lg">
                  <input
                    type="checkbox"
                    id={question._id}
                    checked={selectedQuestions.includes(question._id)}
                    onChange={() => handleQuestionSelect(question._id)}
                    className="mr-2"
                  />
                  <label htmlFor={question._id} className="cursor-pointer block">
                    <strong>{question.subject}</strong> - {question.question}
                    <div className="mt-2">
                      {question.options.map((option, index) => (
                        <div
                          key={index}
                          className={`ml-4 ${
                            index === question.correctOption
                              ? "text-green-600 font-bold"
                              : "text-gray-700"
                          }`}
                        >
                          {String.fromCharCode(65 + index)}. {option}
                        </div>
                      ))}
                    </div>
                  </label>
                </li>
              ))}
            </ul>
          )}
        </div>

        <button
          type="button"
          className="w-full p-4 bg-primary text-white rounded hover:bg-blue-700"
          onClick={handleCreateTest}
          disabled={loading}
        >
          {loading ? "Creating Test..." : "Create Test Series"}
        </button>
      </form>
    </div>
  );
}<|MERGE_RESOLUTION|>--- conflicted
+++ resolved
@@ -43,11 +43,7 @@
 
   // Options for filtering (extracted from the questions data)
   const [availableSubjects, setAvailableSubjects] = useState<string[]>([]);
-<<<<<<< HEAD
-  const [availableYears, setAvailableYears] = useState<string[]>([]);
-=======
-  // Removed availableYears as it is not used
->>>>>>> 7f34d544
+  // availableYears has been removed as it is not used
 
   // Fetch questions on mount
   useEffect(() => {
@@ -76,19 +72,9 @@
               typeof q.subject === "string" ? q.subject.toLowerCase() : ""
             )
           )
-<<<<<<< HEAD
-        );
-        const uniqueYears = Array.from(
-          new Set(allQuestions.map((q: Question) => q.year))
-        ).filter(Boolean);
+        ).filter(Boolean)) as string[];
 
         setAvailableSubjects(uniqueSubjects);
-        setAvailableYears(uniqueYears);
-=======
-        ).filter(Boolean)) as string[];
-
-        setAvailableSubjects(uniqueSubjects);
->>>>>>> 7f34d544
       } catch (error) {
         console.error("Error fetching questions:", error);
       }
