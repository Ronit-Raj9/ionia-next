"use client";

import { useState, useEffect } from "react";
import { useRouter } from "next/navigation";

<<<<<<< HEAD
export default function CreateTestPage() {
  const [questions, setQuestions] = useState([]);
=======
interface Question {
  _id: string;
  question: string;
  options: string[];
  correctOption: number;
  examType: string;
  subject: string;
  sectionPhysics: string;
  sectionChemistry: string;
  sectionMathematics: string;
  difficulty: string;
  year: string;
}

export default function CreateTestPage() {
  const [questions, setQuestions] = useState<Question[]>([]);
  const [filteredQuestions, setFilteredQuestions] = useState<Question[]>([]);
>>>>>>> 50988eb8
  const [selectedQuestions, setSelectedQuestions] = useState<string[]>([]);

  // Metadata for the test
  const [testTitle, setTestTitle] = useState("");
  const [testExamType, setTestExamType] = useState("");
  const [testYear, setTestYear] = useState("");
  const [testTime, setTestTime] = useState("");
  const [testShift, setTestShift] = useState("");

  // Filters for selecting questions
  const [filterExamType, setFilterExamType] = useState("");
  const [filterYear, setFilterYear] = useState("");
  const [filterSubject, setFilterSubject] = useState("");
  const [filterDifficulty, setFilterDifficulty] = useState("");
  const [searchTerm, setSearchTerm] = useState("");

  const [loading, setLoading] = useState(false);
  const [showFilters, setShowFilters] = useState(false); // Controls visibility of filters
  const router = useRouter();

  const [subjects, setSubjects] = useState<string[]>([]);
  const [years, setYears] = useState<string[]>([]);

  useEffect(() => {
    async function loadQuestions() {
      try {
        const res = await fetch(`${process.env.NEXT_PUBLIC_API_URL}/questions/get`, {
          method: "GET",
          credentials: "include",
          headers: { "Content-Type": "application/json" },
        });

        if (!res.ok) {
          throw new Error("Failed to fetch questions");
        }

        const data = await res.json();
        const allQuestions = data.data || [];

        setQuestions(allQuestions);
        setFilteredQuestions(allQuestions);

        // Extract unique subjects and years, converting subjects to lowercase
        const uniqueSubjects = Array.from(
          new Set(
            allQuestions.map((q: Question) => 
              typeof q.subject === "string" ? q.subject.toLowerCase() : ""
            )
          )
        ) as string[];
        
        const uniqueYears = Array.from(
          new Set(
            allQuestions.map((q: Question) => q.year)
          )
        ).filter(Boolean) as string[];
        
        
        setSubjects(uniqueSubjects);
        setYears(uniqueYears);
      } catch (error) {
        console.error("Error fetching questions:", error);
      }
    }
    loadQuestions();
  }, []);

  useEffect(() => {
    let filtered = questions;

    if (filterExamType) filtered = filtered.filter((q) => q.examType === filterExamType);
    if (filterYear) filtered = filtered.filter((q) => q.year === filterYear);
    if (filterSubject) filtered = filtered.filter((q) => q.subject === filterSubject);
    if (filterDifficulty) filtered = filtered.filter((q) => q.difficulty === filterDifficulty);

    // Search works independently
    if (searchTerm.trim()) {
      filtered = questions.filter((q) => q.question.toLowerCase().includes(searchTerm.toLowerCase()));
    }

    setFilteredQuestions(filtered);
  }, [filterExamType, filterYear, filterSubject, filterDifficulty, searchTerm, questions]);

  const handleCreateTest = async () => {
    if (!testTitle || !testExamType || !testYear || !testShift || !testTime || selectedQuestions.length === 0) {
      alert("Please fill in all fields and select at least one question.");
      return;
    }

    setLoading(true);
    try {
      const testData = {
        examType: testExamType,
        year: testYear,
        title: testTitle,
        time: testTime,
        shift: testShift,
        questions: selectedQuestions,
      };

      const response = await fetch(`${process.env.NEXT_PUBLIC_API_URL}/previous-year-papers/add`, {
        method: "POST",
        credentials: "include",
        headers: { "Content-Type": "application/json" },
        body: JSON.stringify(testData),
      });

      const result = await response.json();
      if (response.ok) {
        alert("Test series created successfully!");
        router.push("/admin/tests");
      } else {
        alert(result.message || "Error creating test series");
      }
    } catch (error) {
      console.error("Error creating test series:", error);
      alert("Error creating test series");
    }
    setLoading(false);
  };

  const handleQuestionSelect = (questionId: string) => {
    setSelectedQuestions((prev) =>
      prev.includes(questionId) ? prev.filter((id) => id !== questionId) : [...prev, questionId]
    );
  };

  const handleMetadataSubmit = () => {
    if (!testTitle || !testExamType || !testYear || !testTime || !testShift) {
      alert("Please fill in all test metadata fields.");
      return;
    }
    setShowFilters(true); // Show filters after metadata is filled
  };

  return (
    <div className="container mx-auto p-6">
      <h1 className="text-3xl font-bold text-center mb-6">Create Test Series</h1>

      <form className="space-y-6">
        {/* Test Metadata Section */}
        <div>
          <h2 className="text-xl font-semibold mb-4">Test Metadata</h2>
          <div className="grid grid-cols-1 md:grid-cols-2 gap-4">
            <div>
              <label className="block font-semibold">Title</label>
              <input
                type="text"
                className="w-full p-2 border rounded"
                value={testTitle}
                onChange={(e) => setTestTitle(e.target.value)}
                required
              />
            </div>
            <div>
              <label className="block font-semibold">Exam Type</label>
              <select
                className="w-full p-2 border rounded"
                value={testExamType}
                onChange={(e) => setTestExamType(e.target.value)}
                required
              >
                <option value="">Select Exam Type</option>
                <option value="jee-mains">JEE Mains</option>
                <option value="jee-advanced">JEE Advanced</option>
                <option value="cuet">CUET</option>
              </select>
            </div>
            <div>
              <label className="block font-semibold">Year</label>
              <input
                type="text"
                className="w-full p-2 border rounded"
                list="years"
                placeholder="Year"
                value={testYear}
                onChange={(e) => setTestYear(e.target.value)}
                required
              />
              <datalist id="years">
                {years.map((y) => (
                  <option key={y} value={y} />
                ))}
              </datalist>
            </div>
            <div>
              <label className="block font-semibold">Time (e.g., 120 minutes)</label>
              <input
                type="text"
                className="w-full p-2 border rounded"
                value={testTime}
                onChange={(e) => setTestTime(e.target.value)}
                required
              />
            </div>
            <div>
              <label className="block font-semibold">Shift (e.g., Morning/Evening)</label>
              <input
                type="text"
                className="w-full p-2 border rounded"
                value={testShift}
                onChange={(e) => setTestShift(e.target.value)}
                required
              />
            </div>
          </div>
          <button
            type="button"
            className="mt-4 p-2 bg-blue-600 text-white rounded hover:bg-blue-700"
            onClick={handleMetadataSubmit}
          >
            Next: Select Questions
          </button>
        </div>

        {/* Filters and Questions Section */}
        {showFilters && (
          <>
            <div className="grid grid-cols-2 md:grid-cols-4 gap-4">
              <select
                className="p-2 border rounded"
                value={filterSubject}
                onChange={(e) => setFilterSubject(e.target.value)}
              >
                <option value="">Select Subject</option>
                {subjects.map((subj) => (
                  <option key={subj} value={subj}>
                    {subj}
                  </option>
                ))}
              </select>

              <select
                className="p-2 border rounded"
                value={filterDifficulty}
                onChange={(e) => setFilterDifficulty(e.target.value)}
              >
                <option value="">Difficulty</option>
                <option value="Easy">Easy</option>
                <option value="Medium">Medium</option>
                <option value="Hard">Hard</option>
              </select>

              <input
                type="text"
                className="p-2 border rounded"
                placeholder="Search Questions..."
                value={searchTerm}
                onChange={(e) => setSearchTerm(e.target.value)}
              />

              <select
                className="p-2 border rounded"
                value={filterExamType}
                onChange={(e) => setFilterExamType(e.target.value)}
              >
                <option value="">Select Exam Type</option>
                <option value="jee-mains">JEE Mains</option>
                <option value="jee-advanced">JEE Advanced</option>
                <option value="cuet">CUET</option>
              </select>

              <input
                type="text"
                className="p-2 border rounded"
                placeholder="Year"
                value={filterYear}
                onChange={(e) => setFilterYear(e.target.value)}
              />
            </div>

<<<<<<< HEAD
        <button
          type="button"
          className="mytxtgreen w-full p-4 bg-primary text-white rounded"
          onClick={handleCreateTest}
          disabled={loading}
        >
          {loading ? "Creating Test..." : "Create Test Series"}
        </button>
=======
            <h2 className="text-xl mt-6 font-semibold">Select Questions ({selectedQuestions.length} selected)</h2>

            <div className="border p-4 max-h-96 overflow-y-auto">
              {filteredQuestions.length === 0 ? (
                <p className="text-gray-600">No questions available.</p>
              ) : (
                <ul className="grid grid-cols-1 md:grid-cols-2 gap-4">
                  {filteredQuestions.map((question) => (
                    <li key={question._id} className="border p-3 rounded-lg">
                      <input
                        type="checkbox"
                        id={question._id}
                        checked={selectedQuestions.includes(question._id)}
                        onChange={() => handleQuestionSelect(question._id)}
                        className="mr-2"
                      />
                      <label htmlFor={question._id} className="cursor-pointer block">
                        <strong>{question.subject}</strong> - {question.question}
                        <div className="mt-2">
                          {question.options.map((option, index) => (
                            <div
                              key={index}
                              className={`ml-4 ${index === question.correctOption ? "text-green-600 font-bold" : "text-gray-700"}`}
                            >
                              {String.fromCharCode(65 + index)}. {option}
                            </div>
                          ))}
                        </div>
                      </label>
                    </li>
                  ))}
                </ul>
              )}
            </div>

            <button
              className="w-full p-4 bg-blue-600 text-white rounded hover:bg-blue-700"
              onClick={handleCreateTest}
              disabled={loading}
            >
              {loading ? "Creating Test..." : "Create Test Series"}
            </button>
          </>
        )}
>>>>>>> 50988eb8
      </form>
    </div>
  );
}<|MERGE_RESOLUTION|>--- conflicted
+++ resolved
@@ -3,10 +3,6 @@
 import { useState, useEffect } from "react";
 import { useRouter } from "next/navigation";
 
-<<<<<<< HEAD
-export default function CreateTestPage() {
-  const [questions, setQuestions] = useState([]);
-=======
 interface Question {
   _id: string;
   question: string;
@@ -24,7 +20,6 @@
 export default function CreateTestPage() {
   const [questions, setQuestions] = useState<Question[]>([]);
   const [filteredQuestions, setFilteredQuestions] = useState<Question[]>([]);
->>>>>>> 50988eb8
   const [selectedQuestions, setSelectedQuestions] = useState<string[]>([]);
 
   // Metadata for the test
@@ -42,7 +37,7 @@
   const [searchTerm, setSearchTerm] = useState("");
 
   const [loading, setLoading] = useState(false);
-  const [showFilters, setShowFilters] = useState(false); // Controls visibility of filters
+  const [showFilters, setShowFilters] = useState(false);
   const router = useRouter();
 
   const [subjects, setSubjects] = useState<string[]>([]);
@@ -67,22 +62,19 @@
         setQuestions(allQuestions);
         setFilteredQuestions(allQuestions);
 
-        // Extract unique subjects and years, converting subjects to lowercase
+        // Extract unique subjects (in lowercase) and years
         const uniqueSubjects = Array.from(
           new Set(
-            allQuestions.map((q: Question) => 
+            allQuestions.map((q: Question) =>
               typeof q.subject === "string" ? q.subject.toLowerCase() : ""
             )
           )
         ) as string[];
-        
+
         const uniqueYears = Array.from(
-          new Set(
-            allQuestions.map((q: Question) => q.year)
-          )
+          new Set(allQuestions.map((q: Question) => q.year))
         ).filter(Boolean) as string[];
-        
-        
+
         setSubjects(uniqueSubjects);
         setYears(uniqueYears);
       } catch (error) {
@@ -95,14 +87,24 @@
   useEffect(() => {
     let filtered = questions;
 
-    if (filterExamType) filtered = filtered.filter((q) => q.examType === filterExamType);
-    if (filterYear) filtered = filtered.filter((q) => q.year === filterYear);
-    if (filterSubject) filtered = filtered.filter((q) => q.subject === filterSubject);
-    if (filterDifficulty) filtered = filtered.filter((q) => q.difficulty === filterDifficulty);
-
-    // Search works independently
+    if (filterExamType) {
+      filtered = filtered.filter((q) => q.examType === filterExamType);
+    }
+    if (filterYear) {
+      filtered = filtered.filter((q) => q.year === filterYear);
+    }
+    if (filterSubject) {
+      filtered = filtered.filter((q) => q.subject === filterSubject);
+    }
+    if (filterDifficulty) {
+      filtered = filtered.filter((q) => q.difficulty === filterDifficulty);
+    }
+
+    // Search works independently of filters
     if (searchTerm.trim()) {
-      filtered = questions.filter((q) => q.question.toLowerCase().includes(searchTerm.toLowerCase()));
+      filtered = questions.filter((q) =>
+        q.question.toLowerCase().includes(searchTerm.toLowerCase())
+      );
     }
 
     setFilteredQuestions(filtered);
@@ -148,7 +150,9 @@
 
   const handleQuestionSelect = (questionId: string) => {
     setSelectedQuestions((prev) =>
-      prev.includes(questionId) ? prev.filter((id) => id !== questionId) : [...prev, questionId]
+      prev.includes(questionId)
+        ? prev.filter((id) => id !== questionId)
+        : [...prev, questionId]
     );
   };
 
@@ -157,7 +161,7 @@
       alert("Please fill in all test metadata fields.");
       return;
     }
-    setShowFilters(true); // Show filters after metadata is filled
+    setShowFilters(true);
   };
 
   return (
@@ -296,17 +300,9 @@
               />
             </div>
 
-<<<<<<< HEAD
-        <button
-          type="button"
-          className="mytxtgreen w-full p-4 bg-primary text-white rounded"
-          onClick={handleCreateTest}
-          disabled={loading}
-        >
-          {loading ? "Creating Test..." : "Create Test Series"}
-        </button>
-=======
-            <h2 className="text-xl mt-6 font-semibold">Select Questions ({selectedQuestions.length} selected)</h2>
+            <h2 className="text-xl mt-6 font-semibold">
+              Select Questions ({selectedQuestions.length} selected)
+            </h2>
 
             <div className="border p-4 max-h-96 overflow-y-auto">
               {filteredQuestions.length === 0 ? (
@@ -328,7 +324,11 @@
                           {question.options.map((option, index) => (
                             <div
                               key={index}
-                              className={`ml-4 ${index === question.correctOption ? "text-green-600 font-bold" : "text-gray-700"}`}
+                              className={`ml-4 ${
+                                index === question.correctOption
+                                  ? "text-green-600 font-bold"
+                                  : "text-gray-700"
+                              }`}
                             >
                               {String.fromCharCode(65 + index)}. {option}
                             </div>
@@ -350,7 +350,6 @@
             </button>
           </>
         )}
->>>>>>> 50988eb8
       </form>
     </div>
   );
