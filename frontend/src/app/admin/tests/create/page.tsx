"use client";
import { useState, useEffect } from "react";
import { useRouter } from "next/navigation";

export default function CreateTestPage() {
  const [questions, setQuestions] = useState([]);
  const [selectedQuestions, setSelectedQuestions] = useState<string[]>([]);
  const [examType, setExamType] = useState("");
  const [year, setYear] = useState("");
  const [title, setTitle] = useState("");
  const [subject, setSubject] = useState("");
  const [difficulty, setDifficulty] = useState("");
  const [shift, setShift] = useState("");
  const [loading, setLoading] = useState(false);
<<<<<<< HEAD
=======
  const [showFilters, setShowFilters] = useState(false);
>>>>>>> 4ffbd287
  const router = useRouter();

  useEffect(() => {
    // Fetch questions for filtering when page loads
    async function loadQuestions() {
      try {
        const res = await fetch("http://your-backend-api-url/api/questions");
        const data = await res.json();
<<<<<<< HEAD
        setQuestions(data);
=======
        const allQuestions = data.data || [];

        setQuestions(allQuestions);
        setFilteredQuestions(allQuestions);

        // Extract unique subjects (in lowercase) and years
        const uniqueSubjects = Array.from(
          new Set(
            allQuestions.map((q: Question) =>
              typeof q.subject === "string" ? q.subject.toLowerCase() : ""
            )
          )
        ) as string[];

        const uniqueYears = Array.from(
          new Set(allQuestions.map((q: Question) => q.year))
        ).filter(Boolean) as string[];

        setSubjects(uniqueSubjects);
        setYears(uniqueYears);
>>>>>>> 4ffbd287
      } catch (error) {
        console.error("Error fetching questions:", error);
      }
    }
    loadQuestions();
  }, []);

<<<<<<< HEAD
=======
  useEffect(() => {
    let filtered = questions;

    if (filterExamType) {
      filtered = filtered.filter((q) => q.examType === filterExamType);
    }
    if (filterYear) {
      filtered = filtered.filter((q) => q.year === filterYear);
    }
    if (filterSubject) {
      filtered = filtered.filter((q) => q.subject === filterSubject);
    }
    if (filterDifficulty) {
      filtered = filtered.filter((q) => q.difficulty === filterDifficulty);
    }

    // Search works independently of filters
    if (searchTerm.trim()) {
      filtered = questions.filter((q) =>
        q.question.toLowerCase().includes(searchTerm.toLowerCase())
      );
    }

    setFilteredQuestions(filtered);
  }, [filterExamType, filterYear, filterSubject, filterDifficulty, searchTerm, questions]);

>>>>>>> 4ffbd287
  const handleCreateTest = async () => {
    setLoading(true);

    try {
      const testData = {
        examType,
        year,
        title,
        shift,
        subject,
        difficulty,
        questions: selectedQuestions,
      };

      const response = await fetch("http://your-backend-api-url/api/tests/create", {
        method: "POST",
        headers: {
          "Content-Type": "application/json",
        },
        body: JSON.stringify(testData),
      });

      const result = await response.json();
      
      if (response.ok) {
        alert("Test series created successfully!");
        router.push("/admin/tests");
      } else {
        alert(result.message || "Error creating test series");
      }
    } catch (error) {
      console.error("Error creating test series:", error);
      alert("Error creating test series");
    }

    setLoading(false);
  };

  const handleQuestionSelect = (questionId: string) => {
    setSelectedQuestions((prev) =>
      prev.includes(questionId)
        ? prev.filter((id) => id !== questionId)
        : [...prev, questionId]
    );
  };

<<<<<<< HEAD
=======
  const handleMetadataSubmit = () => {
    if (!testTitle || !testExamType || !testYear || !testTime || !testShift) {
      alert("Please fill in all test metadata fields.");
      return;
    }
    setShowFilters(true);
  };

>>>>>>> 4ffbd287
  return (
    <div className="container mx-auto p-6">
      <h1 className="text-3xl font-bold text-center mb-6">Create Test Series</h1>

      <form className="space-y-6">
        <div>
          <label className="block">Title</label>
          <input
            type="text"
            className="w-full p-2 border rounded"
            value={title}
            onChange={(e) => setTitle(e.target.value)}
            required
          />
        </div>

        <div>
          <label className="block">Exam Type</label>
          <select
            className="w-full p-2 border rounded"
            value={examType}
            onChange={(e) => setExamType(e.target.value)}
            required
          >
            <option value="">Select Exam Type</option>
            <option value="jee-mains">JEE Mains</option>
            <option value="jee-advanced">JEE Advanced</option>
            <option value="cuet">CUET</option>
          </select>
        </div>

        <div>
          <label className="block">Year</label>
          <input
            type="number"
            className="w-full p-2 border rounded"
            value={year}
            onChange={(e) => setYear(e.target.value)}
            required
          />
        </div>

        <div>
          <label className="block">Shift</label>
          <select
            className="w-full p-2 border rounded"
            value={shift}
            onChange={(e) => setShift(e.target.value)}
            required
          >
            <option value="">Select Shift</option>
            <option value="Morning">Morning</option>
            <option value="Afternoon">Afternoon</option>
            <option value="Evening">Evening</option>
          </select>
        </div>

        <div>
          <label className="block">Subject</label>
          <input
            type="text"
            className="w-full p-2 border rounded"
            value={subject}
            onChange={(e) => setSubject(e.target.value)}
            required
          />
        </div>

<<<<<<< HEAD
        <div>
          <label className="block">Difficulty</label>
          <select
            className="w-full p-2 border rounded"
            value={difficulty}
            onChange={(e) => setDifficulty(e.target.value)}
            required
          >
            <option value="">Select Difficulty</option>
            <option value="Easy">Easy</option>
            <option value="Medium">Medium</option>
            <option value="Hard">Hard</option>
          </select>
        </div>

        <h2 className="text-xl mt-6">Select Questions</h2>
        <div className="grid grid-cols-1 sm:grid-cols-2 md:grid-cols-3 gap-4">
          {questions.map((question) => (
            <div
              key={question.id}
              className="p-4 border rounded cursor-pointer"
              onClick={() => handleQuestionSelect(question.id)}
              style={{
                backgroundColor: selectedQuestions.includes(question.id)
                  ? "#D1E7DD"
                  : "#FFF",
              }}
            >
              <p>{question.question}</p>
=======
            <h2 className="text-xl mt-6 font-semibold">
              Select Questions ({selectedQuestions.length} selected)
            </h2>

            <div className="border p-4 max-h-96 overflow-y-auto">
              {filteredQuestions.length === 0 ? (
                <p className="text-gray-600">No questions available.</p>
              ) : (
                <ul className="grid grid-cols-1 md:grid-cols-2 gap-4">
                  {filteredQuestions.map((question) => (
                    <li key={question._id} className="border p-3 rounded-lg">
                      <input
                        type="checkbox"
                        id={question._id}
                        checked={selectedQuestions.includes(question._id)}
                        onChange={() => handleQuestionSelect(question._id)}
                        className="mr-2"
                      />
                      <label htmlFor={question._id} className="cursor-pointer block">
                        <strong>{question.subject}</strong> - {question.question}
                        <div className="mt-2">
                          {question.options.map((option, index) => (
                            <div
                              key={index}
                              className={`ml-4 ${
                                index === question.correctOption
                                  ? "text-green-600 font-bold"
                                  : "text-gray-700"
                              }`}
                            >
                              {String.fromCharCode(65 + index)}. {option}
                            </div>
                          ))}
                        </div>
                      </label>
                    </li>
                  ))}
                </ul>
              )}
>>>>>>> 4ffbd287
            </div>
          ))}
        </div>

        <button
          type="button"
          className="mytxtgreen w-full p-4 bg-primary text-white rounded"
          onClick={handleCreateTest}
          disabled={loading}
        >
          {loading ? "Creating Test..." : "Create Test Series"}
        </button>
      </form>
    </div>
  );
}<|MERGE_RESOLUTION|>--- conflicted
+++ resolved
@@ -1,32 +1,65 @@
 "use client";
+
 import { useState, useEffect } from "react";
 import { useRouter } from "next/navigation";
 
+interface Question {
+  _id: string;
+  question: string;
+  options: string[];
+  correctOption: number;
+  examType: string;
+  subject: string;
+  sectionPhysics: string;
+  sectionChemistry: string;
+  sectionMathematics: string;
+  difficulty: string;
+  year: string;
+}
+
 export default function CreateTestPage() {
-  const [questions, setQuestions] = useState([]);
+  // Question list and selection
+  const [questions, setQuestions] = useState<Question[]>([]);
+  const [filteredQuestions, setFilteredQuestions] = useState<Question[]>([]);
   const [selectedQuestions, setSelectedQuestions] = useState<string[]>([]);
+
+  // Test metadata (design changes: renamed fields)
+  const [title, setTitle] = useState("");
   const [examType, setExamType] = useState("");
   const [year, setYear] = useState("");
-  const [title, setTitle] = useState("");
   const [subject, setSubject] = useState("");
   const [difficulty, setDifficulty] = useState("");
   const [shift, setShift] = useState("");
+
+  // Filters for selecting questions
+  const [filterExamType, setFilterExamType] = useState("");
+  const [filterYear, setFilterYear] = useState("");
+  const [filterSubject, setFilterSubject] = useState("");
+  const [filterDifficulty, setFilterDifficulty] = useState("");
+  const [searchTerm, setSearchTerm] = useState("");
+
   const [loading, setLoading] = useState(false);
-<<<<<<< HEAD
-=======
-  const [showFilters, setShowFilters] = useState(false);
->>>>>>> 4ffbd287
   const router = useRouter();
 
+  // Options for filtering (extracted from the questions data)
+  const [availableSubjects, setAvailableSubjects] = useState<string[]>([]);
+  const [availableYears, setAvailableYears] = useState<string[]>([]);
+
+  // Fetch questions on mount
   useEffect(() => {
-    // Fetch questions for filtering when page loads
     async function loadQuestions() {
       try {
-        const res = await fetch("http://your-backend-api-url/api/questions");
+        const res = await fetch(`${process.env.NEXT_PUBLIC_API_URL}/questions/get`, {
+          method: "GET",
+          credentials: "include",
+          headers: { "Content-Type": "application/json" },
+        });
+
+        if (!res.ok) {
+          throw new Error("Failed to fetch questions");
+        }
+
         const data = await res.json();
-<<<<<<< HEAD
-        setQuestions(data);
-=======
         const allQuestions = data.data || [];
 
         setQuestions(allQuestions);
@@ -39,15 +72,13 @@
               typeof q.subject === "string" ? q.subject.toLowerCase() : ""
             )
           )
-        ) as string[];
-
+        );
         const uniqueYears = Array.from(
           new Set(allQuestions.map((q: Question) => q.year))
-        ).filter(Boolean) as string[];
-
-        setSubjects(uniqueSubjects);
-        setYears(uniqueYears);
->>>>>>> 4ffbd287
+        ).filter(Boolean);
+
+        setAvailableSubjects(uniqueSubjects);
+        setAvailableYears(uniqueYears);
       } catch (error) {
         console.error("Error fetching questions:", error);
       }
@@ -55,8 +86,7 @@
     loadQuestions();
   }, []);
 
-<<<<<<< HEAD
-=======
+  // Filter questions based on selected criteria
   useEffect(() => {
     let filtered = questions;
 
@@ -67,13 +97,13 @@
       filtered = filtered.filter((q) => q.year === filterYear);
     }
     if (filterSubject) {
-      filtered = filtered.filter((q) => q.subject === filterSubject);
+      filtered = filtered.filter(
+        (q) => q.subject.toLowerCase() === filterSubject.toLowerCase()
+      );
     }
     if (filterDifficulty) {
       filtered = filtered.filter((q) => q.difficulty === filterDifficulty);
     }
-
-    // Search works independently of filters
     if (searchTerm.trim()) {
       filtered = questions.filter((q) =>
         q.question.toLowerCase().includes(searchTerm.toLowerCase())
@@ -83,10 +113,22 @@
     setFilteredQuestions(filtered);
   }, [filterExamType, filterYear, filterSubject, filterDifficulty, searchTerm, questions]);
 
->>>>>>> 4ffbd287
+  // Create test handler
   const handleCreateTest = async () => {
+    if (
+      !title ||
+      !examType ||
+      !year ||
+      !shift ||
+      !subject ||
+      !difficulty ||
+      selectedQuestions.length === 0
+    ) {
+      alert("Please fill in all fields and select at least one question.");
+      return;
+    }
+
     setLoading(true);
-
     try {
       const testData = {
         examType,
@@ -98,16 +140,13 @@
         questions: selectedQuestions,
       };
 
-      const response = await fetch("http://your-backend-api-url/api/tests/create", {
+      const response = await fetch(`${process.env.NEXT_PUBLIC_API_URL}/tests/create`, {
         method: "POST",
-        headers: {
-          "Content-Type": "application/json",
-        },
+        headers: { "Content-Type": "application/json" },
         body: JSON.stringify(testData),
       });
 
       const result = await response.json();
-      
       if (response.ok) {
         alert("Test series created successfully!");
         router.push("/admin/tests");
@@ -118,10 +157,10 @@
       console.error("Error creating test series:", error);
       alert("Error creating test series");
     }
-
     setLoading(false);
   };
 
+  // Toggle question selection
   const handleQuestionSelect = (questionId: string) => {
     setSelectedQuestions((prev) =>
       prev.includes(questionId)
@@ -130,163 +169,185 @@
     );
   };
 
-<<<<<<< HEAD
-=======
-  const handleMetadataSubmit = () => {
-    if (!testTitle || !testExamType || !testYear || !testTime || !testShift) {
-      alert("Please fill in all test metadata fields.");
-      return;
-    }
-    setShowFilters(true);
-  };
-
->>>>>>> 4ffbd287
   return (
     <div className="container mx-auto p-6">
       <h1 className="text-3xl font-bold text-center mb-6">Create Test Series</h1>
 
       <form className="space-y-6">
-        <div>
-          <label className="block">Title</label>
+        {/* Test Metadata Section */}
+        <div className="grid grid-cols-1 md:grid-cols-2 gap-4">
+          <div>
+            <label className="block font-semibold">Title</label>
+            <input
+              type="text"
+              className="w-full p-2 border rounded"
+              value={title}
+              onChange={(e) => setTitle(e.target.value)}
+              required
+            />
+          </div>
+          <div>
+            <label className="block font-semibold">Exam Type</label>
+            <select
+              className="w-full p-2 border rounded"
+              value={examType}
+              onChange={(e) => setExamType(e.target.value)}
+              required
+            >
+              <option value="">Select Exam Type</option>
+              <option value="jee-mains">JEE Mains</option>
+              <option value="jee-advanced">JEE Advanced</option>
+              <option value="cuet">CUET</option>
+            </select>
+          </div>
+          <div>
+            <label className="block font-semibold">Year</label>
+            <input
+              type="number"
+              className="w-full p-2 border rounded"
+              value={year}
+              onChange={(e) => setYear(e.target.value)}
+              required
+            />
+          </div>
+          <div>
+            <label className="block font-semibold">Shift</label>
+            <select
+              className="w-full p-2 border rounded"
+              value={shift}
+              onChange={(e) => setShift(e.target.value)}
+              required
+            >
+              <option value="">Select Shift</option>
+              <option value="Morning">Morning</option>
+              <option value="Afternoon">Afternoon</option>
+              <option value="Evening">Evening</option>
+            </select>
+          </div>
+          <div>
+            <label className="block font-semibold">Subject</label>
+            <input
+              type="text"
+              className="w-full p-2 border rounded"
+              value={subject}
+              onChange={(e) => setSubject(e.target.value)}
+              required
+            />
+          </div>
+          <div>
+            <label className="block font-semibold">Difficulty</label>
+            <select
+              className="w-full p-2 border rounded"
+              value={difficulty}
+              onChange={(e) => setDifficulty(e.target.value)}
+              required
+            >
+              <option value="">Select Difficulty</option>
+              <option value="Easy">Easy</option>
+              <option value="Medium">Medium</option>
+              <option value="Hard">Hard</option>
+            </select>
+          </div>
+        </div>
+
+        {/* Filters for Questions */}
+        <div className="grid grid-cols-2 md:grid-cols-4 gap-4">
+          <select
+            className="p-2 border rounded"
+            value={filterSubject}
+            onChange={(e) => setFilterSubject(e.target.value)}
+          >
+            <option value="">Filter by Subject</option>
+            {availableSubjects.map((subj) => (
+              <option key={subj} value={subj}>
+                {subj}
+              </option>
+            ))}
+          </select>
+
+          <select
+            className="p-2 border rounded"
+            value={filterDifficulty}
+            onChange={(e) => setFilterDifficulty(e.target.value)}
+          >
+            <option value="">Filter by Difficulty</option>
+            <option value="Easy">Easy</option>
+            <option value="Medium">Medium</option>
+            <option value="Hard">Hard</option>
+          </select>
+
           <input
             type="text"
-            className="w-full p-2 border rounded"
-            value={title}
-            onChange={(e) => setTitle(e.target.value)}
-            required
+            className="p-2 border rounded"
+            placeholder="Search Questions..."
+            value={searchTerm}
+            onChange={(e) => setSearchTerm(e.target.value)}
           />
-        </div>
-
-        <div>
-          <label className="block">Exam Type</label>
+
           <select
-            className="w-full p-2 border rounded"
-            value={examType}
-            onChange={(e) => setExamType(e.target.value)}
-            required
+            className="p-2 border rounded"
+            value={filterExamType}
+            onChange={(e) => setFilterExamType(e.target.value)}
           >
-            <option value="">Select Exam Type</option>
+            <option value="">Filter by Exam Type</option>
             <option value="jee-mains">JEE Mains</option>
             <option value="jee-advanced">JEE Advanced</option>
             <option value="cuet">CUET</option>
           </select>
-        </div>
-
-        <div>
-          <label className="block">Year</label>
+
           <input
-            type="number"
-            className="w-full p-2 border rounded"
-            value={year}
-            onChange={(e) => setYear(e.target.value)}
-            required
+            type="text"
+            className="p-2 border rounded"
+            placeholder="Filter by Year"
+            value={filterYear}
+            onChange={(e) => setFilterYear(e.target.value)}
           />
         </div>
 
-        <div>
-          <label className="block">Shift</label>
-          <select
-            className="w-full p-2 border rounded"
-            value={shift}
-            onChange={(e) => setShift(e.target.value)}
-            required
-          >
-            <option value="">Select Shift</option>
-            <option value="Morning">Morning</option>
-            <option value="Afternoon">Afternoon</option>
-            <option value="Evening">Evening</option>
-          </select>
-        </div>
-
-        <div>
-          <label className="block">Subject</label>
-          <input
-            type="text"
-            className="w-full p-2 border rounded"
-            value={subject}
-            onChange={(e) => setSubject(e.target.value)}
-            required
-          />
-        </div>
-
-<<<<<<< HEAD
-        <div>
-          <label className="block">Difficulty</label>
-          <select
-            className="w-full p-2 border rounded"
-            value={difficulty}
-            onChange={(e) => setDifficulty(e.target.value)}
-            required
-          >
-            <option value="">Select Difficulty</option>
-            <option value="Easy">Easy</option>
-            <option value="Medium">Medium</option>
-            <option value="Hard">Hard</option>
-          </select>
-        </div>
-
-        <h2 className="text-xl mt-6">Select Questions</h2>
-        <div className="grid grid-cols-1 sm:grid-cols-2 md:grid-cols-3 gap-4">
-          {questions.map((question) => (
-            <div
-              key={question.id}
-              className="p-4 border rounded cursor-pointer"
-              onClick={() => handleQuestionSelect(question.id)}
-              style={{
-                backgroundColor: selectedQuestions.includes(question.id)
-                  ? "#D1E7DD"
-                  : "#FFF",
-              }}
-            >
-              <p>{question.question}</p>
-=======
-            <h2 className="text-xl mt-6 font-semibold">
-              Select Questions ({selectedQuestions.length} selected)
-            </h2>
-
-            <div className="border p-4 max-h-96 overflow-y-auto">
-              {filteredQuestions.length === 0 ? (
-                <p className="text-gray-600">No questions available.</p>
-              ) : (
-                <ul className="grid grid-cols-1 md:grid-cols-2 gap-4">
-                  {filteredQuestions.map((question) => (
-                    <li key={question._id} className="border p-3 rounded-lg">
-                      <input
-                        type="checkbox"
-                        id={question._id}
-                        checked={selectedQuestions.includes(question._id)}
-                        onChange={() => handleQuestionSelect(question._id)}
-                        className="mr-2"
-                      />
-                      <label htmlFor={question._id} className="cursor-pointer block">
-                        <strong>{question.subject}</strong> - {question.question}
-                        <div className="mt-2">
-                          {question.options.map((option, index) => (
-                            <div
-                              key={index}
-                              className={`ml-4 ${
-                                index === question.correctOption
-                                  ? "text-green-600 font-bold"
-                                  : "text-gray-700"
-                              }`}
-                            >
-                              {String.fromCharCode(65 + index)}. {option}
-                            </div>
-                          ))}
+        {/* Question Selection */}
+        <h2 className="text-xl mt-6 font-semibold">
+          Select Questions ({selectedQuestions.length} selected)
+        </h2>
+        <div className="border p-4 max-h-96 overflow-y-auto">
+          {filteredQuestions.length === 0 ? (
+            <p className="text-gray-600">No questions available.</p>
+          ) : (
+            <ul className="grid grid-cols-1 md:grid-cols-2 gap-4">
+              {filteredQuestions.map((question) => (
+                <li key={question._id} className="border p-3 rounded-lg">
+                  <input
+                    type="checkbox"
+                    id={question._id}
+                    checked={selectedQuestions.includes(question._id)}
+                    onChange={() => handleQuestionSelect(question._id)}
+                    className="mr-2"
+                  />
+                  <label htmlFor={question._id} className="cursor-pointer block">
+                    <strong>{question.subject}</strong> - {question.question}
+                    <div className="mt-2">
+                      {question.options.map((option, index) => (
+                        <div
+                          key={index}
+                          className={`ml-4 ${
+                            index === question.correctOption
+                              ? "text-green-600 font-bold"
+                              : "text-gray-700"
+                          }`}
+                        >
+                          {String.fromCharCode(65 + index)}. {option}
                         </div>
-                      </label>
-                    </li>
-                  ))}
-                </ul>
-              )}
->>>>>>> 4ffbd287
-            </div>
-          ))}
+                      ))}
+                    </div>
+                  </label>
+                </li>
+              ))}
+            </ul>
+          )}
         </div>
 
         <button
           type="button"
-          className="mytxtgreen w-full p-4 bg-primary text-white rounded"
+          className="w-full p-4 bg-primary text-white rounded hover:bg-blue-700"
           onClick={handleCreateTest}
           disabled={loading}
         >
